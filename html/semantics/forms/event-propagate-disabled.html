--- conflicted
+++ resolved
@@ -111,14 +111,6 @@
   }
 
   function trusted_click(target) {
-<<<<<<< HEAD
-    return new test_driver.Actions()
-          .addPointer("default-mouse", "mouse")
-          .pointerMove(0, 0, { origin: target })
-          .pointerDown()
-          .pointerUp()
-          .send();
-=======
     // To workaround type=file clicking issue
     // https://github.com/w3c/webdriver/issues/1666
     return new test_driver.Actions()
@@ -126,7 +118,6 @@
       .pointerDown()
       .pointerUp()
       .send();
->>>>>>> d63c526d
   }
 
   const mouseEvents = ["mousemove", "mousedown", "mouseup", "click"];
