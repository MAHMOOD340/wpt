
function run_test() {
    // May want to test prefixed implementations.
    var subtle = self.crypto.subtle;

<<<<<<< HEAD
    var passphrase = {
        "empty": new Uint8Array([]),
        "short": new Uint8Array([]),
        "medium": new Uint8Array([])
    };


    console.log("About to set it all up")
    setUpBaseKeys(getTestVectors())
    .then(function(testVectors) {
        console.log("running tests with " + testVectors.length + " vectors");
        testVectors.forEach(function(vector) {
            console.log("running test " + vector.name);
            promise_test(function(test) {
                return subtle.deriveBits({name: "PBKDF2", salt: vector.salt, iterations: vector.iterations, hash: vector.hash}, vector.baseKey, vector.length)
                .then(function(bits) {
                    assert_equals(bits.byteLength, vector.length / 8, "Returned requested number of bits");
                }, function(err) {
                    assert_unreached("deriveBits failed for " + vector.name + ". Message: '" + err.message + "'");
=======
    // pbkdf2_vectors sets up test data with the correct derivations for each
    // test case.
    var testData = getTestData();
    var passwords = testData.passwords;
    var salts = testData.salts;
    var derivations = testData.derivations;

    // What kinds of keys can be created with deriveKey? The following:
    var derivedKeyTypes = testData.derivedKeyTypes;

    setUpBaseKeys(passwords)
    .then(function(allKeys) {
        // We get several kinds of base keys. Normal ones that can be used for
        // derivation operations, ones that lack the deriveBits usage, ones
        // that lack the deriveKeys usage, and one key that is for the wrong
        // algorithm (not PBKDF2 in this case).
        var baseKeys = allKeys.baseKeys;
        var noBits = allKeys.noBits;
        var noKey = allKeys.noKey;
        var wrongKey = allKeys.wrongKey;

        // Test each combination of password size, salt size, hash function,
        // and number of iterations. The derivations object is structured in
        // that way, so navigate it to run tests and compare with correct results.
        Object.keys(derivations).forEach(function(passwordSize) {
            Object.keys(derivations[passwordSize]).forEach(function(saltSize) {
                Object.keys(derivations[passwordSize][saltSize]).forEach(function(hashName) {
                    Object.keys(derivations[passwordSize][saltSize][hashName]).forEach(function(iterations) {
                        var testName = passwordSize + " password, " + saltSize + " salt, " + hashName + ", with " + iterations + " iterations";

                        // Check for correct deriveBits result
                        promise_test(function(test) {
                            return subtle.deriveBits({name: "PBKDF2", salt: salts[saltSize], hash: hashName, iterations: parseInt(iterations)}, baseKeys[passwordSize], 256)
                            .then(function(derivation) {
                                assert_true(equalBuffers(derivation, derivations[passwordSize][saltSize][hashName][iterations]), "Derived correct key");
                            }, function(err) {
                                assert_unreached("deriveBits failed with error " + err.name + ": " + err.message);
                            });
                        }, testName);

                        // Check for correct deriveKey results for every kind of
                        // key that can be created by the deriveKeys operation.
                        derivedKeyTypes.forEach(function(derivedKeyType) {
                            var testName = "Derived key of type ";
                            Object.keys(derivedKeyType.algorithm).forEach(function(prop) {
                                testName += prop + ": " + derivedKeyType.algorithm[prop] + " ";
                            });
                            testName += " using " + passwordSize + " password, " + saltSize + " salt, " + hashName + ", with " + iterations + " iterations";

                            // Test the particular key derivation.
                            promise_test(function(test) {
                                return subtle.deriveKey({name: "PBKDF2", salt: salts[saltSize], hash: hashName, iterations: parseInt(iterations)}, baseKeys[passwordSize], derivedKeyType.algorithm, true, derivedKeyType.usages)
                                .then(function(key) {
                                    // Need to export the key to see that the correct bits were set.
                                    return subtle.exportKey("raw", key)
                                    .then(function(buffer) {
                                        assert_true(equalBuffers(buffer, derivations[passwordSize][saltSize][hashName][iterations].slice(0, derivedKeyType.algorithm.length/8)), "Exported key matches correct value");
                                    }, function(err) {
                                        assert_unreached("Exporting derived key failed with error " + err.name + ": " + err.message);
                                    });
                                }, function(err) {
                                    assert_unreached("deriveKey failed with error " + err.name + ": " + err.message);

                                });
                            }, testName);

                            // Test various error conditions for deriveKey:

                            // - illegal name for hash algorithm (NotSupportedError)
                            var badHash = hashName.substring(0, 3) + hashName.substring(4);
                            promise_test(function(test) {
                                return subtle.deriveKey({name: "PBKDF2", salt: salts[saltSize], hash: badHash, iterations: parseInt(iterations)}, baseKeys[passwordSize], derivedKeyType.algorithm, true, derivedKeyType.usages)
                                .then(function(key) {
                                    assert_unreached("bad hash name should have thrown an NotSupportedError");
                                }, function(err) {
                                    assert_equals(err.name, "NotSupportedError", "deriveKey with bad hash name correctly threw NotSupportedError: " + err.message);
                                });
                            }, testName + " with bad hash name " + badHash);

                            // - baseKey usages missing "deriveKey" (InvalidAccessError)
                            promise_test(function(test) {
                                return subtle.deriveKey({name: "PBKDF2", salt: salts[saltSize], hash: hashName, iterations: parseInt(iterations)}, noKey[passwordSize], derivedKeyType.algorithm, true, derivedKeyType.usages)
                                .then(function(key) {
                                    assert_unreached("missing deriveKey usage should have thrown an InvalidAccessError");
                                }, function(err) {
                                    assert_equals(err.name, "InvalidAccessError", "deriveKey with missing deriveKey usage correctly threw InvalidAccessError: " + err.message);
                                });
                            }, testName + " with missing deriveKey usage");

                            // - baseKey algorithm does not match PBKDF2 (InvalidAccessError)
                            promise_test(function(test) {
                                return subtle.deriveKey({name: "PBKDF2", salt: salts[saltSize], hash: hashName, iterations: parseInt(iterations)}, wrongKey, derivedKeyType.algorithm, true, derivedKeyType.usages)
                                .then(function(key) {
                                    assert_unreached("wrong (ECDH) key should have thrown an InvalidAccessError");
                                }, function(err) {
                                    assert_equals(err.name, "InvalidAccessError", "deriveKey with wrong (ECDH) key correctly threw InvalidAccessError: " + err.message);
                                });
                            }, testName + " with wrong (ECDH) key");

                        });

                        // Test various error conditions for deriveBits below:
                        // length null (OperationError)
                        promise_test(function(test) {
                            return subtle.deriveBits({name: "PBKDF2", salt: salts[saltSize], hash: hashName, iterations: parseInt(iterations)}, baseKeys[passwordSize], null)
                            .then(function(derivation) {
                                assert_unreached("null length should have thrown an OperationError");
                            }, function(err) {
                                assert_equals(err.name, "OperationError", "deriveBits with null length correctly threw OperationError: " + err.message);
                            });
                        }, testName + " with null length");

                        // 0 length (OperationError)
                        promise_test(function(test) {
                            return subtle.deriveBits({name: "PBKDF2", salt: salts[saltSize], hash: hashName, iterations: parseInt(iterations)}, baseKeys[passwordSize], 0)
                            .then(function(derivation) {
                                assert_unreached("0 length should have thrown an OperationError");
                            }, function(err) {
                                assert_equals(err.name, "OperationError", "deriveBits with 0 length correctly threw OperationError: " + err.message);
                            });
                        }, testName + " with 0 length");

                        // length not multiple of 8 (OperationError)
                        promise_test(function(test) {
                            return subtle.deriveBits({name: "PBKDF2", salt: salts[saltSize], hash: hashName, iterations: parseInt(iterations)}, baseKeys[passwordSize], 44)
                            .then(function(derivation) {
                                assert_unreached("non-multiple of 8 length should have thrown an OperationError");
                            }, function(err) {
                                assert_equals(err.name, "OperationError", "deriveBits with non-multiple of 8 length correctly threw OperationError: " + err.message);
                            });
                        }, testName + " with non-multiple of 8 length");

                        // - illegal name for hash algorithm (NotSupportedError)
                        var badHash = hashName.substring(0, 3) + hashName.substring(4);
                        promise_test(function(test) {
                            return subtle.deriveBits({name: "PBKDF2", salt: salts[saltSize], hash: badHash, iterations: parseInt(iterations)}, baseKeys[passwordSize], 256)
                            .then(function(derivation) {
                                assert_unreached("bad hash name should have thrown an NotSupportedError");
                            }, function(err) {
                                assert_equals(err.name, "NotSupportedError", "deriveBits with bad hash name correctly threw NotSupportedError: " + err.message);
                            });
                        }, testName + " with bad hash name " + badHash);

                        // - baseKey usages missing "deriveBits" (InvalidAccessError)
                        promise_test(function(test) {
                            return subtle.deriveBits({name: "PBKDF2", salt: salts[saltSize], hash: hashName, iterations: parseInt(iterations)}, noBits[passwordSize], 256)
                            .then(function(derivation) {
                                assert_unreached("missing deriveBits usage should have thrown an InvalidAccessError");
                            }, function(err) {
                                assert_equals(err.name, "InvalidAccessError", "deriveBits with missing deriveBits usage correctly threw InvalidAccessError: " + err.message);
                            });
                        }, testName + " with missing deriveBits usage");

                        // - baseKey algorithm does not match PBKDF2 (InvalidAccessError)
                        promise_test(function(test) {
                            return subtle.deriveBits({name: "PBKDF2", salt: salts[saltSize], hash: hashName, iterations: parseInt(iterations)}, wrongKey, 256)
                            .then(function(derivation) {
                                assert_unreached("wrong (ECDH) key should have thrown an InvalidAccessError");
                            }, function(err) {
                                assert_equals(err.name, "InvalidAccessError", "deriveBits with wrong (ECDH) key correctly threw InvalidAccessError: " + err.message);
                            });
                        }, testName + " with wrong (ECDH) key");
                    });

                    // Check that 0 iterations throws proper error
                    promise_test(function(test) {
                        return subtle.deriveBits({name: "PBKDF2", salt: salts[saltSize], hash: hashName, iterations: 0}, baseKeys[passwordSize], 256)
                        .then(function(derivation) {
                            assert_unreached("0 iterations should have thrown an error");
                        }, function(err) {
                            assert_equals(err.name, "OperationError", "deriveBits with 0 iterations correctly threw OperationError: " + err.message);
                        });
                    }, passwordSize + " password, " + saltSize + " salt, " + hashName + ", with 0 iterations");

                    derivedKeyTypes.forEach(function(derivedKeyType) {
                        var testName = "Derived key of type ";
                        Object.keys(derivedKeyType.algorithm).forEach(function(prop) {
                            testName += prop + ": " + derivedKeyType.algorithm[prop] + " ";
                        });
                        testName += " using " + passwordSize + " password, " + saltSize + " salt, " + hashName + ", with 0 iterations";

                        promise_test(function(test) {
                            return subtle.deriveKey({name: "PBKDF2", salt: salts[saltSize], hash: hashName, iterations: 0}, baseKeys[passwordSize], derivedKeyType.algorithm, true, derivedKeyType.usages)
                            .then(function(derivation) {
                                assert_unreached("0 iterations should have thrown an error");
                            }, function(err) {
                                assert_equals(err.name, "OperationError", "derivekey with 0 iterations correctly threw OperationError: " + err.message);
                            });
                        }, testName);
                    });
>>>>>>> 0bda18f3
                });

                // - legal algorithm name but not digest one (e.g., PBKDF2) (NotSupportedError)
                var nonDigestHash = "PBKDF2";
                [1, 1000, 100000].forEach(function(iterations) {
                    var testName = passwordSize + " password, " + saltSize + " salt, " + nonDigestHash + ", with " + iterations + " iterations";

                    promise_test(function(test) {
                        return subtle.deriveBits({name: "PBKDF2", salt: salts[saltSize], hash: nonDigestHash, iterations: parseInt(iterations)}, baseKeys[passwordSize], 256)
                        .then(function(derivation) {
                            assert_unreached("non-digest algorithm should have thrown an NotSupportedError");
                        }, function(err) {
                            assert_equals(err.name, "NotSupportedError", "deriveBits with non-digest algorithm correctly threw NotSupportedError: " + err.message);
                        });
                    }, testName + " with non-digest algorithm " + nonDigestHash);

                    derivedKeyTypes.forEach(function(derivedKeyType) {
                        var testName = "Derived key of type ";
                        Object.keys(derivedKeyType.algorithm).forEach(function(prop) {
                            testName += prop + ": " + derivedKeyType.algorithm[prop] + " ";
                        });
                        testName += " using " + passwordSize + " password, " + saltSize + " salt, " + nonDigestHash + ", with " + iterations + " iterations";

                        promise_test(function(test) {
                            return subtle.deriveKey({name: "PBKDF2", salt: salts[saltSize], hash: nonDigestHash, iterations: parseInt(iterations)}, baseKeys[passwordSize], derivedKeyType.algorithm, true, derivedKeyType.usages)
                            .then(function(derivation) {
                                assert_unreached("non-digest algorithm should have thrown an NotSupportedError");
                            }, function(err) {
                                assert_equals(err.name, "NotSupportedError", "derivekey with non-digest algorithm correctly threw NotSupportedError: " + err.message);
                            });
                        }, testName);
                    });

                });

            });
        });

        done();
    }, function(err) {
        test(function(test) {
            assert_unreached("setUpBaseKeys failed with error '" + err.message + "'");
        }, "setUpBaseKeys");
        done();
    });

    // Deriving bits and keys requires starting with a base key, which is created
    // by importing a password. setUpBaseKeys returns a promise that yields the
    // necessary base keys.
    function setUpBaseKeys(passwords) {
        var promises = [];

        var baseKeys = {};
        var noBits = {};
        var noKey = {};
        var wrongKey = null;

        Object.keys(passwords).forEach(function(passwordSize) {
            var promise = subtle.importKey("raw", passwords[passwordSize], {name: "PBKDF2"}, false, ["deriveKey", "deriveBits"])
            .then(function(baseKey) {
                baseKeys[passwordSize] = baseKey;
            }, function(err) {
                baseKeys[passwordSize] = null;
            });
            promises.push(promise);

            promise = subtle.importKey("raw", passwords[passwordSize], {name: "PBKDF2"}, false, ["deriveBits"])
            .then(function(baseKey) {
                noKey[passwordSize] = baseKey;
            }, function(err) {
                noKey[passwordSize] = null;
            });
            promises.push(promise);

            promise = subtle.importKey("raw", passwords[passwordSize], {name: "PBKDF2"}, false, ["deriveKey"])
            .then(function(baseKey) {
                noBits[passwordSize] = baseKey;
            }, function(err) {
                noBits[passwordSize] = null;
            });
            promises.push(promise);
        });

        var promise = subtle.generateKey({name: "ECDH", namedCurve: "P-256"}, false, ["deriveKey", "deriveBits"])
        .then(function(baseKey) {
            wrongKey = baseKey.privateKey;
        }, function(err) {
            wrongKey = null;
        });
        promises.push(promise);


        return Promise.all(promises).then(function() {
            return {baseKeys: baseKeys, noBits: noBits, noKey: noKey, wrongKey: wrongKey};
        });
    }

    function equalBuffers(a, b) {
        if (a.byteLength !== b.byteLength) {
            return false;
        }

        var aBytes = new Uint8Array(a);
        var bBytes = new Uint8Array(b);

        for (var i=0; i<a.byteLength; i++) {
            if (aBytes[i] !== bBytes[i]) {
                return false;
            }
        }

        return true;
    }

}<|MERGE_RESOLUTION|>--- conflicted
+++ resolved
@@ -3,27 +3,6 @@
     // May want to test prefixed implementations.
     var subtle = self.crypto.subtle;
 
-<<<<<<< HEAD
-    var passphrase = {
-        "empty": new Uint8Array([]),
-        "short": new Uint8Array([]),
-        "medium": new Uint8Array([])
-    };
-
-
-    console.log("About to set it all up")
-    setUpBaseKeys(getTestVectors())
-    .then(function(testVectors) {
-        console.log("running tests with " + testVectors.length + " vectors");
-        testVectors.forEach(function(vector) {
-            console.log("running test " + vector.name);
-            promise_test(function(test) {
-                return subtle.deriveBits({name: "PBKDF2", salt: vector.salt, iterations: vector.iterations, hash: vector.hash}, vector.baseKey, vector.length)
-                .then(function(bits) {
-                    assert_equals(bits.byteLength, vector.length / 8, "Returned requested number of bits");
-                }, function(err) {
-                    assert_unreached("deriveBits failed for " + vector.name + ". Message: '" + err.message + "'");
-=======
     // pbkdf2_vectors sets up test data with the correct derivations for each
     // test case.
     var testData = getTestData();
@@ -214,7 +193,6 @@
                             });
                         }, testName);
                     });
->>>>>>> 0bda18f3
                 });
 
                 // - legal algorithm name but not digest one (e.g., PBKDF2) (NotSupportedError)
