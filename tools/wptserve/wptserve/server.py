# mypy: allow-untyped-defs

import errno
import http.server
import os
import socket
from socketserver import ThreadingMixIn
import ssl
import sys
import threading
import time
import traceback
import uuid
from collections import OrderedDict
from queue import Empty, Queue
from typing import Dict

from h2.config import H2Configuration
from h2.connection import H2Connection
from h2.events import RequestReceived, ConnectionTerminated, DataReceived, StreamReset, StreamEnded
from h2.exceptions import StreamClosedError, ProtocolError
from h2.settings import SettingCodes
from h2.utilities import extract_method_header

from urllib.parse import urlsplit, urlunsplit

from mod_pywebsocket import dispatch
from mod_pywebsocket.handshake import HandshakeException, AbortedByUserException

from . import routes as default_routes
from .config import ConfigBuilder
from .logger import get_logger
from .request import Server, Request, H2Request
from .response import Response, H2Response
from .router import Router
from .utils import HTTPException, isomorphic_decode, isomorphic_encode
from .constants import h2_headers
from .ws_h2_handshake import WsH2Handshaker

# We need to stress test that browsers can send/receive many headers (there is
# no specified limit), but the Python stdlib has an arbitrary limit of 100
# headers. Hitting the limit leads to HTTP 431, so we monkey patch it higher.
# https://bugs.python.org/issue26586
# https://github.com/web-platform-tests/wpt/pull/24451
import http.client
assert isinstance(getattr(http.client, '_MAXHEADERS'), int)
setattr(http.client, '_MAXHEADERS', 512)

"""
HTTP server designed for testing purposes.

The server is designed to provide flexibility in the way that
requests are handled, and to provide control both of exactly
what bytes are put on the wire for the response, and in the
timing of sending those bytes.

The server is based on the stdlib HTTPServer, but with some
notable differences in the way that requests are processed.
Overall processing is handled by a WebTestRequestHandler,
which is a subclass of BaseHTTPRequestHandler. This is responsible
for parsing the incoming request. A RequestRewriter is then
applied and may change the request data if it matches a
supplied rule.

Once the request data had been finalised, Request and Response
objects are constructed. These are used by the other parts of the
system to read information about the request and manipulate the
response.

Each request is handled by a particular handler function. The
mapping between Request and the appropriate handler is determined
by a Router. By default handlers are installed to interpret files
under the document root with .py extensions as executable python
files (see handlers.py for the api for such files), .asis files as
bytestreams to be sent literally and all other files to be served
statically.

The handler functions are responsible for either populating the
fields of the response object, which will then be written when the
handler returns, or for directly writing to the output stream.
"""


class RequestRewriter:
    def __init__(self, rules):
        """Object for rewriting the request path.

        :param rules: Initial rules to add; a list of three item tuples
                      (method, input_path, output_path), defined as for
                      register()
        """
        self.rules = {}
        for rule in reversed(rules):
            self.register(*rule)
        self.logger = get_logger()

    def register(self, methods, input_path, output_path):
        """Register a rewrite rule.

        :param methods: Set of methods this should match. "*" is a
                        special value indicating that all methods should
                        be matched.

        :param input_path: Path to match for the initial request.

        :param output_path: Path to replace the input path with in
                            the request.
        """
        if isinstance(methods, (bytes, str)):
            methods = [methods]
        self.rules[input_path] = (methods, output_path)

    def rewrite(self, request_handler):
        """Rewrite the path in a BaseHTTPRequestHandler instance, if
           it matches a rule.

        :param request_handler: BaseHTTPRequestHandler for which to
                                rewrite the request.
        """
        split_url = urlsplit(request_handler.path)
        if split_url.path in self.rules:
            methods, destination = self.rules[split_url.path]
            if "*" in methods or request_handler.command in methods:
                self.logger.debug("Rewriting request path %s to %s" %
                             (request_handler.path, destination))
                new_url = list(split_url)
                new_url[2] = destination
                new_url = urlunsplit(new_url)
                request_handler.path = new_url


class WebTestServer(ThreadingMixIn, http.server.HTTPServer):
    allow_reuse_address = True
    acceptable_errors = (errno.EPIPE, errno.ECONNABORTED)
    request_queue_size = 2000

    # Ensure that we don't hang on shutdown waiting for requests
    daemon_threads = True

    def __init__(self, server_address, request_handler_cls,
                 router, rewriter, bind_address, ws_doc_root=None,
                 config=None, use_ssl=False, key_file=None, certificate=None,
                 encrypt_after_connect=False, latency=None, http2=False, **kwargs):
        """Server for HTTP(s) Requests

        :param server_address: tuple of (server_name, port)

        :param request_handler_cls: BaseHTTPRequestHandler-like class to use for
                                    handling requests.

        :param router: Router instance to use for matching requests to handler
                       functions

        :param rewriter: RequestRewriter-like instance to use for preprocessing
                         requests before they are routed

        :param config: Dictionary holding environment configuration settings for
                       handlers to read, or None to use the default values.

        :param use_ssl: Boolean indicating whether the server should use SSL

        :param key_file: Path to key file to use if SSL is enabled.

        :param certificate: Path to certificate to use if SSL is enabled.

        :param ws_doc_root: Document root for websockets

        :param encrypt_after_connect: For each connection, don't start encryption
                                      until a CONNECT message has been received.
                                      This enables the server to act as a
                                      self-proxy.

        :param bind_address True to bind the server to both the IP address and
                            port specified in the server_address parameter.
                            False to bind the server only to the port in the
                            server_address parameter, but not to the address.
        :param latency: Delay in ms to wait before serving each response, or
                        callable that returns a delay in ms
        """
        self.router = router
        self.rewriter = rewriter

        self.scheme = "http2" if http2 else "https" if use_ssl else "http"
        self.logger = get_logger()

        self.latency = latency

        if bind_address:
            hostname_port = server_address
        else:
            hostname_port = ("",server_address[1])

        http.server.HTTPServer.__init__(self, hostname_port, request_handler_cls, **kwargs)

        if config is not None:
            Server.config = config
        else:
            self.logger.debug("Using default configuration")
            with ConfigBuilder(self.logger,
                               browser_host=server_address[0],
                               ports={"http": [self.server_address[1]]}) as config:
                assert config["ssl_config"] is None
                Server.config = config



        self.ws_doc_root = ws_doc_root
        self.key_file = key_file
        self.certificate = certificate
        self.encrypt_after_connect = use_ssl and encrypt_after_connect

        if use_ssl and not encrypt_after_connect:
            if http2:
                ssl_context = ssl.create_default_context(purpose=ssl.Purpose.CLIENT_AUTH)
                ssl_context.load_cert_chain(keyfile=self.key_file, certfile=self.certificate)
                ssl_context.set_alpn_protocols(['h2'])
                self.socket = ssl_context.wrap_socket(self.socket,
                                                      server_side=True)

            else:
                self.socket = ssl.wrap_socket(self.socket,
                                              keyfile=self.key_file,
                                              certfile=self.certificate,
                                              server_side=True)

    def handle_error(self, request, client_address):
        error = sys.exc_info()[1]

        if ((isinstance(error, OSError) and
             isinstance(error.args, tuple) and
             error.args[0] in self.acceptable_errors) or
            (isinstance(error, IOError) and
             error.errno in self.acceptable_errors)):
            pass  # remote hang up before the result is sent
        else:
            msg = traceback.format_exc()
            self.logger.error(f"{type(error)} {error}")
            self.logger.info(msg)


class BaseWebTestRequestHandler(http.server.BaseHTTPRequestHandler):
    """RequestHandler for WebTestHttpd"""

    def __init__(self, *args, **kwargs):
        self.logger = get_logger()
        http.server.BaseHTTPRequestHandler.__init__(self, *args, **kwargs)

    def finish_handling_h1(self, request_line_is_valid):

        self.server.rewriter.rewrite(self)

        request = Request(self)
        response = Response(self, request)

        if request.method == "CONNECT":
            self.handle_connect(response)
            return

        if not request_line_is_valid:
            response.set_error(414)
            response.write()
            return

        self.logger.debug(f"{request.method} {request.request_path}")
        handler = self.server.router.get_handler(request)
        self.finish_handling(request, response, handler)

    def finish_handling(self, request, response, handler):
        # If the handler we used for the request had a non-default base path
        # set update the doc_root of the request to reflect this
        if hasattr(handler, "base_path") and handler.base_path:
            request.doc_root = handler.base_path
        if hasattr(handler, "url_base") and handler.url_base != "/":
            request.url_base = handler.url_base

        if self.server.latency is not None:
            if callable(self.server.latency):
                latency = self.server.latency()
            else:
                latency = self.server.latency
            self.logger.warning("Latency enabled. Sleeping %i ms" % latency)
            time.sleep(latency / 1000.)

        if handler is None:
            self.logger.debug("No Handler found!")
            response.set_error(404)
        else:
            try:
                handler(request, response)
            except HTTPException as e:
                if 500 <= e.code < 600:
                    self.logger.warning("HTTPException in handler: %s" % e)
                    self.logger.warning(traceback.format_exc())
                response.set_error(e.code, str(e))
            except Exception as e:
                self.respond_with_error(response, e)
        self.logger.debug("%i %s %s (%s) %i" % (response.status[0],
                                                request.method,
                                                request.request_path,
                                                request.headers.get('Referer'),
                                                request.raw_input.length))

        if not response.writer.content_written:
            response.write()

        # If a python handler has been used, the old ones won't send a END_STR data frame, so this
        # allows for backwards compatibility by accounting for these handlers that don't close streams
        if isinstance(response, H2Response) and not response.writer.stream_ended:
            response.writer.end_stream()

        # If we want to remove this in the future, a solution is needed for
        # scripts that produce a non-string iterable of content, since these
        # can't set a Content-Length header. A notable example of this kind of
        # problem is with the trickle pipe i.e. foo.js?pipe=trickle(d1)
        if response.close_connection:
            self.close_connection = True

        if not self.close_connection:
            # Ensure that the whole request has been read from the socket
            request.raw_input.read()

    def handle_connect(self, response):
        self.logger.debug("Got CONNECT")
        response.status = 200
        response.write()
        if self.server.encrypt_after_connect:
            self.logger.debug("Enabling SSL for connection")
            self.request = ssl.wrap_socket(self.connection,
                                           keyfile=self.server.key_file,
                                           certfile=self.server.certificate,
                                           server_side=True)
            self.setup()
        return

    def respond_with_error(self, response, e):
        message = str(e)
        if message:
            err = [message]
        else:
            err = []
        err.append(traceback.format_exc())
        response.set_error(500, "\n".join(err))


class Http2WebTestRequestHandler(BaseWebTestRequestHandler):
    protocol_version = "HTTP/2.0"

    def handle_one_request(self):
        """
        This is the main HTTP/2.0 Handler.

        When a browser opens a connection to the server
        on the HTTP/2.0 port, the server enters this which will initiate the h2 connection
        and keep running throughout the duration of the interaction, and will read/write directly
        from the socket.

        Because there can be multiple H2 connections active at the same
        time, a UUID is created for each so that it is easier to tell them apart in the logs.
        """

        config = H2Configuration(client_side=False)
        self.conn = H2ConnectionGuard(H2Connection(config=config))
        self.close_connection = False

        # Generate a UUID to make it easier to distinguish different H2 connection debug messages
        self.uid = str(uuid.uuid4())[:8]

        self.logger.debug('(%s) Initiating h2 Connection' % self.uid)

        with self.conn as connection:
            # Bootstrapping WebSockets with HTTP/2 specification requires
            # ENABLE_CONNECT_PROTOCOL to be set in order to enable WebSocket
            # over HTTP/2
            new_settings = dict(connection.local_settings)
            new_settings[SettingCodes.ENABLE_CONNECT_PROTOCOL] = 1
            connection.local_settings.update(new_settings)
            connection.local_settings.acknowledge()

            connection.initiate_connection()
            data = connection.data_to_send()
            window_size = connection.remote_settings.initial_window_size

        self.request.sendall(data)

        # Dict of { stream_id: (thread, queue) }
        stream_queues = {}

        try:
            while not self.close_connection:
                data = self.request.recv(window_size)
                if data == '':
                    self.logger.debug('(%s) Socket Closed' % self.uid)
                    self.close_connection = True
                    continue

                with self.conn as connection:
                    frames = connection.receive_data(data)
                    window_size = connection.remote_settings.initial_window_size

                self.logger.debug('(%s) Frames Received: ' % self.uid + str(frames))

                for frame in frames:
                    if isinstance(frame, ConnectionTerminated):
                        self.logger.debug('(%s) Connection terminated by remote peer ' % self.uid)
                        self.close_connection = True

                        # Flood all the streams with connection terminated, this will cause them to stop
                        for stream_id, (thread, queue) in stream_queues.items():
                            queue.put(frame)

                    elif hasattr(frame, 'stream_id'):
                        if frame.stream_id not in stream_queues:
                            queue = Queue()
                            stream_queues[frame.stream_id] = (self.start_stream_thread(frame, queue), queue)
                        stream_queues[frame.stream_id][1].put(frame)

                        if isinstance(frame, StreamEnded) or getattr(frame, "stream_ended", False):
                            del stream_queues[frame.stream_id]

        except OSError as e:
            self.logger.error(f'({self.uid}) Closing Connection - \n{str(e)}')
            if not self.close_connection:
                self.close_connection = True
        except Exception as e:
            self.logger.error(f'({self.uid}) Unexpected Error - \n{str(e)}')
        finally:
            for stream_id, (thread, queue) in stream_queues.items():
                queue.put(None)
                thread.join()

    def _is_extended_connect_frame(self, frame):
        if not isinstance(frame, RequestReceived):
            return False

        method = extract_method_header(frame.headers)
        if method != b"CONNECT":
            return False

        protocol = ""
        for key, value in frame.headers:
            if key in (b':protocol', ':protocol'):
                protocol = isomorphic_encode(value)
                break
        if protocol != b"websocket":
            raise ProtocolError(f"Invalid protocol {protocol} with CONNECT METHOD")

        return True

    def start_stream_thread(self, frame, queue):
        """
        This starts a new thread to handle frames for a specific stream.
        :param frame: The first frame on the stream
        :param queue: A queue object that the thread will use to check for new frames
        :return: The thread object that has already been started
        """
        if self._is_extended_connect_frame(frame):
            target = Http2WebTestRequestHandler._stream_ws_thread
        else:
            target = Http2WebTestRequestHandler._stream_thread
        t = threading.Thread(
            target=target,
            args=(self, frame.stream_id, queue)
        )
        t.start()
        return t

    def _stream_ws_thread(self, stream_id, queue):
        frame = queue.get(True, None)

        if frame is None:
            return

        # Needs to be unbuffered for websockets.
        rfile, wfile = os.pipe()
        with os.fdopen(rfile, 'rb') as rfile, os.fdopen(wfile, 'wb', 0) as wfile:
            stream_handler = H2HandlerCopy(self, frame, rfile)

            h2request = H2Request(stream_handler)
            h2response = H2Response(stream_handler, h2request)

            dispatcher = dispatch.Dispatcher(self.server.ws_doc_root, None, False)
            if not dispatcher.get_handler_suite(stream_handler.path):
                h2response.set_error(404)
                h2response.write()
                return

            request_wrapper = _WebSocketRequest(stream_handler, h2response)

            handshaker = WsH2Handshaker(request_wrapper, dispatcher)
            try:
                handshaker.do_handshake()
            except HandshakeException as e:
                self.logger.info('Handshake failed for error: %s' % e)
                h2response.set_error(e.status)
                h2response.write()
                return
            except AbortedByUserException:
                h2response.write()
                return

            # h2 Handshaker prepares the headers but does not send them down the
            # wire. Flush the headers here.
            try:
                h2response.write_status_headers()
            except StreamClosedError:
                # work around https://github.com/web-platform-tests/wpt/issues/27786
                # The stream was already closed.
                return

            request_wrapper._dispatcher = dispatcher

            # we need two threads:
            # - one to handle the frame queue
            # - one to handle the request (dispatcher.transfer_data is blocking)
            # the alternative is to have only one (blocking) thread. That thread
            # will call transfer_data. That would require a special case in
            # handle_one_request, to bypass the queue and write data to wfile
            # directly.
            t = threading.Thread(
                target=Http2WebTestRequestHandler._stream_ws_sub_thread,
                args=(self, request_wrapper, stream_handler, queue)
            )
            t.start()

            while not self.close_connection:
                try:
                    frame = queue.get(True, 1)
                except Empty:
                    continue

                if isinstance(frame, DataReceived):
                    wfile.write(frame.data)
                    if frame.stream_ended:
                        raise NotImplementedError("frame.stream_ended")
                elif frame is None or isinstance(frame, (StreamReset, StreamEnded, ConnectionTerminated)):
                    self.logger.error(f'({self.uid} - {stream_id}) Stream Reset, Thread Closing')
                    break

        t.join()

    def _stream_ws_sub_thread(self, request, stream_handler, queue):
        dispatcher = request._dispatcher
        try:
            dispatcher.transfer_data(request)
        except StreamClosedError:
            # work around https://github.com/web-platform-tests/wpt/issues/27786
            # The stream was already closed.
            queue.put(None)
            return

        stream_id = stream_handler.h2_stream_id
        with stream_handler.conn as connection:
            try:
                connection.end_stream(stream_id)
                data = connection.data_to_send()
                stream_handler.request.sendall(data)
            except StreamClosedError:  # maybe the stream has already been closed
                pass
        queue.put(None)

    def _stream_thread(self, stream_id, queue):
        """
        This thread processes frames for a specific stream. It waits for frames to be placed
        in the queue, and processes them. When it receives a request frame, it will start processing
        immediately, even if there are data frames to follow. One of the reasons for this is that it
        can detect invalid requests before needing to read the rest of the frames.
        """

        # The file-like pipe object that will be used to share data to request object if data is received
        wfile = None
        rfile = None
        request = None
        response = None
        req_handler = None

        def cleanup():
<<<<<<< HEAD
=======
            # Try to close the files
            # Ignore any exception (e.g. if the file handle was already closed for some reason).
>>>>>>> 75636a89
            if rfile:
                try:
                    rfile.close()
                except OSError:
                    pass
            if wfile:
                try:
                    wfile.close()
                except OSError:
                    pass

        while not self.close_connection:
            try:
                frame = queue.get(True, 1)
            except Empty:
                # Restart to check for close_connection
                continue

            self.logger.debug(f'({self.uid} - {stream_id}) {str(frame)}')
            if isinstance(frame, RequestReceived):
                cleanup()

                pipe_rfile, pipe_wfile = os.pipe()
                (rfile, wfile) = os.fdopen(pipe_rfile, 'rb'), os.fdopen(pipe_wfile, 'wb')

                stream_handler = H2HandlerCopy(self, frame, rfile)

                stream_handler.server.rewriter.rewrite(stream_handler)
                request = H2Request(stream_handler)
                response = H2Response(stream_handler, request)

                req_handler = stream_handler.server.router.get_handler(request)

                if hasattr(req_handler, "frame_handler"):
                    # Convert this to a handler that will utilise H2 specific functionality, such as handling individual frames
                    req_handler = self.frame_handler(request, response, req_handler)

                if hasattr(req_handler, 'handle_headers'):
                    req_handler.handle_headers(frame, request, response)

            elif isinstance(frame, DataReceived):
                wfile.write(frame.data)

                if hasattr(req_handler, 'handle_data'):
                    req_handler.handle_data(frame, request, response)

            elif frame is None or isinstance(frame, (StreamReset, StreamEnded, ConnectionTerminated)):
                self.logger.debug(f'({self.uid} - {stream_id}) Stream Reset, Thread Closing')
                break

            if request is not None:
                request.frames.append(frame)

            if getattr(frame, "stream_ended", False):
                try:
                    self.finish_handling(request, response, req_handler)
                except StreamClosedError:
                    self.logger.debug('(%s - %s) Unable to write response; stream closed' %
                                    (self.uid, stream_id))
                break

        cleanup()

    def frame_handler(self, request, response, handler):
        try:
            return handler.frame_handler(request)
        except HTTPException as e:
            response.set_error(e.code, str(e))
            response.write()
        except Exception as e:
            self.respond_with_error(response, e)
            response.write()


class H2ConnectionGuard:
    """H2Connection objects are not threadsafe, so this keeps thread safety"""
    lock = threading.Lock()

    def __init__(self, obj):
        assert isinstance(obj, H2Connection)
        self.obj = obj

    def __enter__(self):
        self.lock.acquire()
        return self.obj

    def __exit__(self, exception_type, exception_value, traceback):
        self.lock.release()


class H2Headers(Dict[bytes, bytes]):
    def __init__(self, headers):
        self.raw_headers = OrderedDict()
        for key, val in headers:
            key = isomorphic_decode(key)
            val = isomorphic_decode(val)
            self.raw_headers[key] = val
            dict.__setitem__(self, self._convert_h2_header_to_h1(key), val)

    def _convert_h2_header_to_h1(self, header_key):
        if header_key[1:] in h2_headers and header_key[0] == ':':
            return header_key[1:]
        else:
            return header_key

    # TODO This does not seem relevant for H2 headers, so using a dummy function for now
    def getallmatchingheaders(self, header):
        return ['dummy function']


class H2HandlerCopy:
    def __init__(self, handler, req_frame, rfile):
        self.headers = H2Headers(req_frame.headers)
        self.command = self.headers['method']
        self.path = self.headers['path']
        self.h2_stream_id = req_frame.stream_id
        self.server = handler.server
        self.protocol_version = handler.protocol_version
        self.client_address = handler.client_address
        self.raw_requestline = ''
        self.rfile = rfile
        self.request = handler.request
        self.conn = handler.conn

class Http1WebTestRequestHandler(BaseWebTestRequestHandler):
    protocol_version = "HTTP/1.1"

    def handle_one_request(self):
        response = None

        try:
            self.close_connection = False

            request_line_is_valid = self.get_request_line()

            if self.close_connection:
                return

            request_is_valid = self.parse_request()
            if not request_is_valid:
                #parse_request() actually sends its own error responses
                return

            self.finish_handling_h1(request_line_is_valid)

        except socket.timeout as e:
            self.log_error("Request timed out: %r", e)
            self.close_connection = True
            return

        except Exception:
            err = traceback.format_exc()
            if response:
                response.set_error(500, err)
                response.write()

    def get_request_line(self):
        try:
            self.raw_requestline = self.rfile.readline(65537)
        except OSError:
            self.close_connection = True
            return False
        if len(self.raw_requestline) > 65536:
            self.requestline = ''
            self.request_version = ''
            self.command = ''
            return False
        if not self.raw_requestline:
            self.close_connection = True
        return True

class WebTestHttpd:
    """
    :param host: Host from which to serve (default: 127.0.0.1)
    :param port: Port from which to serve (default: 8000)
    :param server_cls: Class to use for the server (default depends on ssl vs non-ssl)
    :param handler_cls: Class to use for the RequestHandler
    :param use_ssl: Use a SSL server if no explicit server_cls is supplied
    :param key_file: Path to key file to use if ssl is enabled
    :param certificate: Path to certificate file to use if ssl is enabled
    :param encrypt_after_connect: For each connection, don't start encryption
                                  until a CONNECT message has been received.
                                  This enables the server to act as a
                                  self-proxy.
    :param router_cls: Router class to use when matching URLs to handlers
    :param doc_root: Document root for serving files
    :param ws_doc_root: Document root for websockets
    :param routes: List of routes with which to initialize the router
    :param rewriter_cls: Class to use for request rewriter
    :param rewrites: List of rewrites with which to initialize the rewriter_cls
    :param config: Dictionary holding environment configuration settings for
                   handlers to read, or None to use the default values.
    :param bind_address: Boolean indicating whether to bind server to IP address.
    :param latency: Delay in ms to wait before serving each response, or
                    callable that returns a delay in ms

    HTTP server designed for testing scenarios.

    Takes a router class which provides one method get_handler which takes a Request
    and returns a handler function.

    .. attribute:: host

      The host name or ip address of the server

    .. attribute:: port

      The port on which the server is running

    .. attribute:: router

      The Router object used to associate requests with resources for this server

    .. attribute:: rewriter

      The Rewriter object used for URL rewriting

    .. attribute:: use_ssl

      Boolean indicating whether the server is using ssl

    .. attribute:: started

      Boolean indicating whether the server is running

    """
    def __init__(self, host="127.0.0.1", port=8000,
                 server_cls=None, handler_cls=Http1WebTestRequestHandler,
                 use_ssl=False, key_file=None, certificate=None, encrypt_after_connect=False,
                 router_cls=Router, doc_root=os.curdir, ws_doc_root=None, routes=None,
                 rewriter_cls=RequestRewriter, bind_address=True, rewrites=None,
                 latency=None, config=None, http2=False):

        if routes is None:
            routes = default_routes.routes

        self.host = host

        self.router = router_cls(doc_root, routes)
        self.rewriter = rewriter_cls(rewrites if rewrites is not None else [])

        self.use_ssl = use_ssl
        self.http2 = http2
        self.logger = get_logger()

        if server_cls is None:
            server_cls = WebTestServer

        if use_ssl:
            if not os.path.exists(key_file):
                raise ValueError(f"SSL certificate not found: {key_file}")
            if not os.path.exists(certificate):
                raise ValueError(f"SSL key not found: {certificate}")

        try:
            self.httpd = server_cls((host, port),
                                    handler_cls,
                                    self.router,
                                    self.rewriter,
                                    config=config,
                                    bind_address=bind_address,
                                    ws_doc_root=ws_doc_root,
                                    use_ssl=use_ssl,
                                    key_file=key_file,
                                    certificate=certificate,
                                    encrypt_after_connect=encrypt_after_connect,
                                    latency=latency,
                                    http2=http2)
            self.started = False

            _host, self.port = self.httpd.socket.getsockname()
        except Exception:
            self.logger.critical("Failed to start HTTP server on port %s; "
                                 "is something already using that port?" % port)
            raise

    def start(self):
        """Start the server.

        :param block: True to run the server on the current thread, blocking,
                      False to run on a separate thread."""
        http_type = "http2" if self.http2 else "https" if self.use_ssl else "http"
        http_scheme = "https" if self.use_ssl else "http"
        self.logger.info(f"Starting {http_type} server on {http_scheme}://{self.host}:{self.port}")
        self.started = True
        self.server_thread = threading.Thread(target=self.httpd.serve_forever)
        self.server_thread.daemon = True  # don't hang on exit
        self.server_thread.start()

    def stop(self):
        """
        Stops the server.

        If the server is not running, this method has no effect.
        """
        if self.started:
            try:
                self.httpd.shutdown()
                self.httpd.server_close()
                self.server_thread.join()
                self.server_thread = None
                self.logger.info(f"Stopped http server on {self.host}:{self.port}")
            except AttributeError:
                pass
            self.started = False
        self.httpd = None

    def get_url(self, path="/", query=None, fragment=None):
        if not self.started:
            return None

        return urlunsplit(("http" if not self.use_ssl else "https",
                           f"{self.host}:{self.port}",
                           path, query, fragment))


class _WebSocketConnection:
    def __init__(self, request_handler, response):
        """Mimic mod_python mp_conn.

        :param request_handler: A H2HandlerCopy instance.

        :param response: A H2Response instance.
        """

        self._request_handler = request_handler
        self._response = response

        self.remote_addr = self._request_handler.client_address

    def write(self, data):
        self._response.writer.write_data(data, False)

    def read(self, length):
        return self._request_handler.rfile.read(length)


class _WebSocketRequest:
    def __init__(self, request_handler, response):
        """Mimic mod_python request.

        :param request_handler: A H2HandlerCopy instance.

        :param response: A H2Response instance.
        """

        self.connection = _WebSocketConnection(request_handler, response)
        self.protocol = "HTTP/2"
        self._response = response

        self.uri = request_handler.path
        self.unparsed_uri = request_handler.path
        self.method = request_handler.command
        # read headers from request_handler
        self.headers_in = request_handler.headers
        # write headers directly into H2Response
        self.headers_out = response.headers

    # proxies status to H2Response
    @property
    def status(self):
        return self._response.status

    @status.setter
    def status(self, status):
        self._response.status = status<|MERGE_RESOLUTION|>--- conflicted
+++ resolved
@@ -574,11 +574,8 @@
         req_handler = None
 
         def cleanup():
-<<<<<<< HEAD
-=======
             # Try to close the files
             # Ignore any exception (e.g. if the file handle was already closed for some reason).
->>>>>>> 75636a89
             if rfile:
                 try:
                     rfile.close()
