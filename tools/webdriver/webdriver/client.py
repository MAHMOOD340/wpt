from . import error
from . import protocol
from . import transport

from six import string_types
from six.moves.urllib import parse as urlparse


def command(func):
    def inner(self, *args, **kwargs):
        if hasattr(self, "session"):
            session = self.session
        else:
            session = self

        if session.session_id is None:
            session.start()

        return func(self, *args, **kwargs)

    inner.__name__ = func.__name__
    inner.__doc__ = func.__doc__

    return inner


class Timeouts(object):

    def __init__(self, session):
        self.session = session

    def _get(self, key=None):
        timeouts = self.session.send_session_command("GET", "timeouts")
        if key is not None:
            return timeouts[key]
        return timeouts

    def _set(self, key, secs):
        body = {key: secs * 1000}
        self.session.send_session_command("POST", "timeouts", body)
        return None

    @property
    def script(self):
        return self._get("script")

    @script.setter
    def script(self, secs):
        return self._set("script", secs)

    @property
    def page_load(self):
        return self._get("pageLoad")

    @page_load.setter
    def page_load(self, secs):
        return self._set("pageLoad", secs)

    @property
    def implicit(self):
        return self._get("implicit")

    @implicit.setter
    def implicit(self, secs):
        return self._set("implicit", secs)

    def __str__(self):
        name = "%s.%s" % (self.__module__, self.__class__.__name__)
        return "<%s script=%d, load=%d, implicit=%d>" % \
            (name, self.script, self.page_load, self.implicit)


class ActionSequence(object):
    """API for creating and performing action sequences.

    Each action method adds one or more actions to a queue. When perform()
    is called, the queued actions fire in order.

    May be chained together as in::

         ActionSequence(session, "key", id) \
            .key_down("a") \
            .key_up("a") \
            .perform()
    """
    def __init__(self, session, action_type, input_id, pointer_params=None):
        """Represents a sequence of actions of one type for one input source.

        :param session: WebDriver session.
        :param action_type: Action type; may be "none", "key", or "pointer".
        :param input_id: ID of input source.
        :param pointer_params: Optional dictionary of pointer parameters.
        """
        self.session = session
        self._id = input_id
        self._type = action_type
        self._actions = []
        self._pointer_params = pointer_params

    @property
    def dict(self):
        d = {
            "type": self._type,
            "id": self._id,
            "actions": self._actions,
        }
        if self._pointer_params is not None:
            d["parameters"] = self._pointer_params
        return d

    @command
    def perform(self):
        """Perform all queued actions."""
        self.session.actions.perform([self.dict])

    def _key_action(self, subtype, value):
        self._actions.append({"type": subtype, "value": value})

    def _pointer_action(self, subtype, button):
        self._actions.append({"type": subtype, "button": button})

    def pause(self, duration):
        self._actions.append({"type": "pause", "duration": duration})
        return self

    def pointer_move(self, x, y, duration=None, origin=None):
        """Queue a pointerMove action.

        :param x: Destination x-axis coordinate of pointer in CSS pixels.
        :param y: Destination y-axis coordinate of pointer in CSS pixels.
        :param duration: Number of milliseconds over which to distribute the
                         move. If None, remote end defaults to 0.
        :param origin: Origin of coordinates, either "viewport", "pointer" or
                       an Element. If None, remote end defaults to "viewport".
        """
        action = {
            "type": "pointerMove",
            "x": x,
            "y": y
        }
        if duration is not None:
            action["duration"] = duration
        if origin is not None:
            action["origin"] = origin
        self._actions.append(action)
        return self

    def pointer_up(self, button=0):
        """Queue a pointerUp action for `button`.

        :param button: Pointer button to perform action with.
                       Default: 0, which represents main device button.
        """
        self._pointer_action("pointerUp", button)
        return self

    def pointer_down(self, button=0):
        """Queue a pointerDown action for `button`.

        :param button: Pointer button to perform action with.
                       Default: 0, which represents main device button.
        """
        self._pointer_action("pointerDown", button)
        return self

    def click(self, element=None, button=0):
        """Queue a click with the specified button.

        If an element is given, move the pointer to that element first,
        otherwise click current pointer coordinates.

        :param element: Optional element to click.
        :param button: Integer representing pointer button to perform action
                       with. Default: 0, which represents main device button.
        """
        if element:
            self.pointer_move(0, 0, origin=element)
        return self.pointer_down(button).pointer_up(button)

    def key_up(self, value):
        """Queue a keyUp action for `value`.

        :param value: Character to perform key action with.
        """
        self._key_action("keyUp", value)
        return self

    def key_down(self, value):
        """Queue a keyDown action for `value`.

        :param value: Character to perform key action with.
        """
        self._key_action("keyDown", value)
        return self

    def send_keys(self, keys):
        """Queue a keyDown and keyUp action for each character in `keys`.

        :param keys: String of keys to perform key actions with.
        """
        for c in keys:
            self.key_down(c)
            self.key_up(c)
        return self

    def scroll(self, x, y, delta_x, delta_y, duration=None, origin=None):
        """Queue a scroll action.

        :param x: Destination x-axis coordinate of pointer in CSS pixels.
        :param y: Destination y-axis coordinate of pointer in CSS pixels.
        :param delta_x: scroll delta on x-axis in CSS pixels.
        :param delta_y: scroll delta on y-axis in CSS pixels.
        :param duration: Number of milliseconds over which to distribute the
<<<<<<< HEAD
                         move. If None, remote end defaults to 0.
=======
                         scroll. If None, remote end defaults to 0.
>>>>>>> bbbf9eff
        :param origin: Origin of coordinates, either "viewport" or an Element.
                       If None, remote end defaults to "viewport".
        """
        action = {
            "type": "scroll",
            "x": x,
            "y": y,
            "deltaX": delta_x,
            "deltaY": delta_y
        }
        if duration is not None:
            action["duration"] = duration
        if origin is not None:
            action["origin"] = origin
        self._actions.append(action)
<<<<<<< HEAD
        return self    
=======
        return self
>>>>>>> bbbf9eff


class Actions(object):
    def __init__(self, session):
        self.session = session

    @command
    def perform(self, actions=None):
        """Performs actions by tick from each action sequence in `actions`.

        :param actions: List of input source action sequences. A single action
                        sequence may be created with the help of
                        ``ActionSequence.dict``.
        """
        body = {"actions": [] if actions is None else actions}
        actions = self.session.send_session_command("POST", "actions", body)
        """WebDriver window should be set to the top level window when wptrunner
        processes the next event.
        """
        self.session.switch_frame(None)
        return actions

    @command
    def release(self):
        return self.session.send_session_command("DELETE", "actions")

    def sequence(self, *args, **kwargs):
        """Return an empty ActionSequence of the designated type.

        See ActionSequence for parameter list.
        """
        return ActionSequence(self.session, *args, **kwargs)


class Window(object):
    identifier = "window-fcc6-11e5-b4f8-330a88ab9d7f"

    def __init__(self, session):
        self.session = session

    @command
    def close(self):
        handles = self.session.send_session_command("DELETE", "window")
        if handles is not None and len(handles) == 0:
            # With no more open top-level browsing contexts, the session is closed.
            self.session.session_id = None

        return handles

    @property
    @command
    def rect(self):
        return self.session.send_session_command("GET", "window/rect")

    @property
    @command
    def size(self):
        """Gets the window size as a tuple of `(width, height)`."""
        rect = self.rect
        return (rect["width"], rect["height"])

    @size.setter
    @command
    def size(self, new_size):
        """Set window size by passing a tuple of `(width, height)`."""
        width, height = new_size
        body = {"width": width, "height": height}
        self.session.send_session_command("POST", "window/rect", body)

    @property
    @command
    def position(self):
        """Gets the window position as a tuple of `(x, y)`."""
        rect = self.rect
        return (rect["x"], rect["y"])

    @position.setter
    @command
    def position(self, new_position):
        """Set window position by passing a tuple of `(x, y)`."""
        x, y = new_position
        body = {"x": x, "y": y}
        self.session.send_session_command("POST", "window/rect", body)

    @command
    def maximize(self):
        return self.session.send_session_command("POST", "window/maximize")

    @command
    def minimize(self):
        return self.session.send_session_command("POST", "window/minimize")

    @command
    def fullscreen(self):
        return self.session.send_session_command("POST", "window/fullscreen")

    @classmethod
    def from_json(cls, json, session):
        uuid = json[Window.identifier]
        return cls(uuid, session)


class Frame(object):
    identifier = "frame-075b-4da1-b6ba-e579c2d3230a"

    def __init__(self, session):
        self.session = session

    @classmethod
    def from_json(cls, json, session):
        uuid = json[Frame.identifier]
        return cls(uuid, session)


class Find(object):
    def __init__(self, session):
        self.session = session

    @command
    def css(self, element_selector, all=True, frame="window"):
        if (frame != "window"):
            self.session.switch_frame(frame)
        elements = self._find_element("css selector", element_selector, all)
        return elements

    def _find_element(self, strategy, selector, all):
        route = "elements" if all else "element"
        body = {"using": strategy,
                "value": selector}
        return self.session.send_session_command("POST", route, body)


class Cookies(object):
    def __init__(self, session):
        self.session = session

    def __getitem__(self, name):
        self.session.send_session_command("GET", "cookie/%s" % name, {})

    def __setitem__(self, name, value):
        cookie = {"name": name,
                  "value": None}

        if isinstance(name, string_types):
            cookie["value"] = value
        elif hasattr(value, "value"):
            cookie["value"] = value.value
        self.session.send_session_command("POST", "cookie/%s" % name, {})


class UserPrompt(object):
    def __init__(self, session):
        self.session = session

    @command
    def dismiss(self):
        self.session.send_session_command("POST", "alert/dismiss")

    @command
    def accept(self):
        self.session.send_session_command("POST", "alert/accept")

    @property
    @command
    def text(self):
        return self.session.send_session_command("GET", "alert/text")

    @text.setter
    @command
    def text(self, value):
        body = {"text": value}
        self.session.send_session_command("POST", "alert/text", body=body)


class Session(object):
    def __init__(self,
                 host,
                 port,
                 url_prefix="/",
                 capabilities=None,
                 extension=None):
        self.transport = transport.HTTPWireProtocol(host, port, url_prefix)
        self.requested_capabilities = capabilities
        self.capabilities = None
        self.session_id = None
        self.timeouts = None
        self.window = None
        self.find = None
        self.extension = None
        self.extension_cls = extension

        self.timeouts = Timeouts(self)
        self.window = Window(self)
        self.find = Find(self)
        self.alert = UserPrompt(self)
        self.actions = Actions(self)

    def __repr__(self):
        return "<%s %s>" % (self.__class__.__name__, self.session_id or "(disconnected)")

    def __eq__(self, other):
        return (self.session_id is not None and isinstance(other, Session) and
                self.session_id == other.session_id)

    def __enter__(self):
        self.start()
        return self

    def __exit__(self, *args, **kwargs):
        self.end()

    def __del__(self):
        self.end()

    def start(self):
        """Start a new WebDriver session.

        :return: Dictionary with `capabilities` and `sessionId`.

        :raises error.WebDriverException: If the remote end returns
            an error.
        """
        if self.session_id is not None:
            return

        self.transport.close()

        body = {"capabilities": {}}

        if self.requested_capabilities is not None:
            body["capabilities"] = self.requested_capabilities

        value = self.send_command("POST", "session", body=body)
        self.session_id = value["sessionId"]
        self.capabilities = value["capabilities"]

        if self.extension_cls:
            self.extension = self.extension_cls(self)

        return value

    def end(self):
        """Try to close the active session."""
        if self.session_id is None:
            return

        try:
            self.send_command("DELETE", "session/%s" % self.session_id)
        except error.InvalidSessionIdException:
            pass
        finally:
            self.session_id = None
            self.transport.close()

    def send_command(self, method, url, body=None, timeout=None):
        """
        Send a command to the remote end and validate its success.

        :param method: HTTP method to use in request.
        :param uri: "Command part" of the HTTP request URL,
            e.g. `window/rect`.
        :param body: Optional body of the HTTP request.

        :return: `None` if the HTTP response body was empty, otherwise
            the `value` field returned after parsing the response
            body as JSON.

        :raises error.WebDriverException: If the remote end returns
            an error.
        :raises ValueError: If the response body does not contain a
            `value` key.
        """

        response = self.transport.send(
            method, url, body,
            encoder=protocol.Encoder, decoder=protocol.Decoder,
            session=self, timeout=timeout)

        if response.status != 200:
            err = error.from_response(response)

            if isinstance(err, error.InvalidSessionIdException):
                # The driver could have already been deleted the session.
                self.session_id = None

            raise err

        if "value" in response.body:
            value = response.body["value"]
            """
            Edge does not yet return the w3c session ID.
            We want the tests to run in Edge anyway to help with REC.
            In order to run the tests in Edge, we need to hack around
            bug:
            https://developer.microsoft.com/en-us/microsoft-edge/platform/issues/14641972
            """
            if url == "session" and method == "POST" and "sessionId" in response.body and "sessionId" not in value:
                value["sessionId"] = response.body["sessionId"]
        else:
            raise ValueError("Expected 'value' key in response body:\n"
                "%s" % response)

        return value

    def send_session_command(self, method, uri, body=None, timeout=None):
        """
        Send a command to an established session and validate its success.

        :param method: HTTP method to use in request.
        :param url: "Command part" of the HTTP request URL,
            e.g. `window/rect`.
        :param body: Optional body of the HTTP request.  Must be JSON
            serialisable.

        :return: `None` if the HTTP response body was empty, otherwise
            the result of parsing the body as JSON.

        :raises error.WebDriverException: If the remote end returns
            an error.
        """
        url = urlparse.urljoin("session/%s/" % self.session_id, uri)
        return self.send_command(method, url, body, timeout)

    @property
    @command
    def url(self):
        return self.send_session_command("GET", "url")

    @url.setter
    @command
    def url(self, url):
        if urlparse.urlsplit(url).netloc is None:
            return self.url(url)
        body = {"url": url}
        return self.send_session_command("POST", "url", body)

    @command
    def back(self):
        return self.send_session_command("POST", "back")

    @command
    def forward(self):
        return self.send_session_command("POST", "forward")

    @command
    def refresh(self):
        return self.send_session_command("POST", "refresh")

    @property
    @command
    def title(self):
        return self.send_session_command("GET", "title")

    @property
    @command
    def source(self):
        return self.send_session_command("GET", "source")

    @command
    def new_window(self, type_hint=None):
        body = {"type": type_hint}
        value = self.send_session_command("POST", "window/new", body)

        return value["handle"]

    @property
    @command
    def window_handle(self):
        return self.send_session_command("GET", "window")

    @window_handle.setter
    @command
    def window_handle(self, handle):
        body = {"handle": handle}
        return self.send_session_command("POST", "window", body=body)

    def switch_frame(self, frame):
        if frame == "parent":
            url = "frame/parent"
            body = None
        else:
            url = "frame"
            body = {"id": frame}

        return self.send_session_command("POST", url, body)

    @property
    @command
    def handles(self):
        return self.send_session_command("GET", "window/handles")

    @property
    @command
    def active_element(self):
        return self.send_session_command("GET", "element/active")

    @command
    def cookies(self, name=None):
        if name is None:
            url = "cookie"
        else:
            url = "cookie/%s" % name
        return self.send_session_command("GET", url, {})

    @command
    def set_cookie(self, name, value, path=None, domain=None,
            secure=None, expiry=None, http_only=None):
        body = {
            "name": name,
            "value": value,
        }

        if domain is not None:
            body["domain"] = domain
        if expiry is not None:
            body["expiry"] = expiry
        if http_only is not None:
            body["httpOnly"] = http_only
        if path is not None:
            body["path"] = path
        if secure is not None:
            body["secure"] = secure
        self.send_session_command("POST", "cookie", {"cookie": body})

    def delete_cookie(self, name=None):
        if name is None:
            url = "cookie"
        else:
            url = "cookie/%s" % name
        self.send_session_command("DELETE", url, {})

    #[...]

    @command
    def execute_script(self, script, args=None):
        if args is None:
            args = []

        body = {
            "script": script,
            "args": args
        }
        return self.send_session_command("POST", "execute/sync", body)

    @command
    def execute_async_script(self, script, args=None):
        if args is None:
            args = []

        body = {
            "script": script,
            "args": args
        }
        return self.send_session_command("POST", "execute/async", body)

    #[...]

    @command
    def screenshot(self):
        return self.send_session_command("GET", "screenshot")


class Element(object):
    """
    Representation of a web element.

    A web element is an abstraction used to identify an element when
    it is transported via the protocol, between remote- and local ends.
    """
    identifier = "element-6066-11e4-a52e-4f735466cecf"

    def __init__(self, id, session):
        """
        Construct a new web element representation.

        :param id: Web element UUID which must be unique across
            all browsing contexts.
        :param session: Current ``webdriver.Session``.
        """
        self.id = id
        self.session = session

    def __repr__(self):
        return "<%s %s>" % (self.__class__.__name__, self.id)

    def __eq__(self, other):
        return (isinstance(other, Element) and self.id == other.id and
                self.session == other.session)

    @classmethod
    def from_json(cls, json, session):
        uuid = json[Element.identifier]
        return cls(uuid, session)

    def send_element_command(self, method, uri, body=None):
        url = "element/%s/%s" % (self.id, uri)
        return self.session.send_session_command(method, url, body)

    @command
    def find_element(self, strategy, selector):
        body = {"using": strategy,
                "value": selector}
        return self.send_element_command("POST", "element", body)

    @command
    def click(self):
        self.send_element_command("POST", "click", {})

    @command
    def tap(self):
        self.send_element_command("POST", "tap", {})

    @command
    def clear(self):
        self.send_element_command("POST", "clear", {})

    @command
    def send_keys(self, text):
        return self.send_element_command("POST", "value", {"text": text})

    @property
    @command
    def text(self):
        return self.send_element_command("GET", "text")

    @property
    @command
    def name(self):
        return self.send_element_command("GET", "name")

    @command
    def style(self, property_name):
        return self.send_element_command("GET", "css/%s" % property_name)

    @property
    @command
    def rect(self):
        return self.send_element_command("GET", "rect")

    @property
    @command
    def selected(self):
        return self.send_element_command("GET", "selected")

    @command
    def screenshot(self):
        return self.send_element_command("GET", "screenshot")

    @command
    def attribute(self, name):
        return self.send_element_command("GET", "attribute/%s" % name)

    # This MUST come last because otherwise @property decorators above
    # will be overridden by this.
    @command
    def property(self, name):
        return self.send_element_command("GET", "property/%s" % name)<|MERGE_RESOLUTION|>--- conflicted
+++ resolved
@@ -211,11 +211,7 @@
         :param delta_x: scroll delta on x-axis in CSS pixels.
         :param delta_y: scroll delta on y-axis in CSS pixels.
         :param duration: Number of milliseconds over which to distribute the
-<<<<<<< HEAD
-                         move. If None, remote end defaults to 0.
-=======
                          scroll. If None, remote end defaults to 0.
->>>>>>> bbbf9eff
         :param origin: Origin of coordinates, either "viewport" or an Element.
                        If None, remote end defaults to "viewport".
         """
@@ -231,11 +227,7 @@
         if origin is not None:
             action["origin"] = origin
         self._actions.append(action)
-<<<<<<< HEAD
-        return self    
-=======
-        return self
->>>>>>> bbbf9eff
+        return self
 
 
 class Actions(object):
